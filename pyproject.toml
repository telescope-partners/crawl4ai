[build-system]
requires = ["setuptools>=64.0.0", "wheel"]
build-backend = "setuptools.build_meta"

[project]
name = "Crawl4AI"
dynamic = ["version"]
description = "🚀🤖 Crawl4AI: Open-source LLM Friendly Web Crawler & scraper"
readme = "README.md"
requires-python = ">=3.9"
license = {text = "MIT"}
authors = [
    {name = "Unclecode", email = "unclecode@kidocode.com"}
]
dependencies = [
    "aiosqlite~=0.20",
    "lxml~=5.3",
    "litellm>=1.53.1",
    "numpy>=1.26.0,<3",
    "pillow~=10.4",
    "playwright>=1.49.0",
    "python-dotenv~=1.0",
    "requests~=2.26",
    "beautifulsoup4~=4.12",
    "tf-playwright-stealth>=1.1.0",
    "xxhash~=3.4",
    "rank-bm25~=0.2",
    "aiofiles>=24.1.0",
    "colorama~=0.4",
    "snowballstemmer~=2.2",
    "pydantic>=2.10",
    "pyOpenSSL>=24.3.0",
    "psutil>=6.1.1",
    "nltk>=3.9.1",
    "playwright",
    "aiofiles",
    "rich>=13.9.4",
    "cssselect>=1.2.0",
<<<<<<< HEAD
    "httpx==0.27.2",
    "fake-useragent>=2.0.3",
    "psycopg2-binary==2.9.10",
    "asyncpg>=0.30.0",
    "sqlalchemy>=2.0.38"
=======
    "httpx>=0.27.2",
    "fake-useragent>=2.0.3",
    "click>=8.1.7",
    "pyperclip>=1.8.2",
    "faust-cchardet>=2.1.19",
    "aiohttp>=3.11.11",
    "humanize>=4.10.0"
>>>>>>> 4e29b0fc
]
classifiers = [
    "Development Status :: 4 - Beta",
    "Intended Audience :: Developers",
    "License :: OSI Approved :: Apache Software License",
    "Programming Language :: Python :: 3",
    "Programming Language :: Python :: 3.9",
    "Programming Language :: Python :: 3.10",
    "Programming Language :: Python :: 3.11",
    "Programming Language :: Python :: 3.12",
    "Programming Language :: Python :: 3.13",
]

[project.optional-dependencies]
pdf = ["PyPDF2"]  
torch = ["torch", "nltk", "scikit-learn"]
transformer = ["transformers", "tokenizers"]
cosine = ["torch", "transformers", "nltk"]
sync = ["selenium"]
all = [
    "PyPDF2",
    "torch",
    "nltk",
    "scikit-learn",
    "transformers",
    "tokenizers",
    "selenium",
    "PyPDF2"  
]

[project.scripts]
crawl4ai-download-models = "crawl4ai.model_loader:main"
crawl4ai-migrate = "crawl4ai.migrations:main"
crawl4ai-setup = "crawl4ai.install:post_install"
crawl4ai-doctor = "crawl4ai.install:doctor"
crwl = "crawl4ai.cli:main"

[tool.setuptools]
packages = {find = {where = ["."], include = ["crawl4ai*"]}}

[tool.setuptools.package-data]
crawl4ai = ["js_snippet/*.js"]

[tool.setuptools.dynamic]
version = {attr = "crawl4ai.__version__.__version__"}

[tool.uv.sources]
crawl4ai = { workspace = true }

[dependency-groups]
dev = [
    "crawl4ai",
]<|MERGE_RESOLUTION|>--- conflicted
+++ resolved
@@ -36,21 +36,16 @@
     "aiofiles",
     "rich>=13.9.4",
     "cssselect>=1.2.0",
-<<<<<<< HEAD
-    "httpx==0.27.2",
-    "fake-useragent>=2.0.3",
-    "psycopg2-binary==2.9.10",
-    "asyncpg>=0.30.0",
-    "sqlalchemy>=2.0.38"
-=======
     "httpx>=0.27.2",
     "fake-useragent>=2.0.3",
     "click>=8.1.7",
     "pyperclip>=1.8.2",
     "faust-cchardet>=2.1.19",
     "aiohttp>=3.11.11",
-    "humanize>=4.10.0"
->>>>>>> 4e29b0fc
+    "humanize>=4.10.0",
+    "psycopg2-binary==2.9.10",
+    "asyncpg>=0.30.0",
+    "sqlalchemy>=2.0.38"
 ]
 classifiers = [
     "Development Status :: 4 - Beta",
@@ -77,8 +72,7 @@
     "scikit-learn",
     "transformers",
     "tokenizers",
-    "selenium",
-    "PyPDF2"  
+    "selenium"
 ]
 
 [project.scripts]
